--- conflicted
+++ resolved
@@ -34,11 +34,8 @@
 )
 from ucai.test_utils.function_utils import (
     CATALOG,
-<<<<<<< HEAD
     SCHEMA,
     create_python_function_and_cleanup,
-=======
->>>>>>> ee93ec36
     generate_func_name_and_cleanup,
     random_func_name,
 )
